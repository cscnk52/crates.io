--- conflicted
+++ resolved
@@ -22,7 +22,7 @@
 
         <div class='sort'>
             <span class='small'>Sort by </span>
-            
+
             {{#rl-dropdown-container class="dropdown-container"}}
                 {{#rl-dropdown-toggle tagName="a" class="dropdown"}}
                     <img class="sort" src="/assets/sort.png"/>
@@ -46,29 +46,13 @@
         </div>
     </div>
 
-<<<<<<< HEAD
-<div id='crates' class='white-rows'>
-    {{#each model as |crate|}}
-        {{#if crate.exact_match}}
-            <div class='exact-match'>
-                {{#link-to "crate" crate}}
-                    <h1>Exact Match</h1>
-                {{/link-to}}
-                {{crate-row crate=crate}}
-            </div>
-        {{else}}
-            <div>
-                {{crate-row crate=crate}}
-            </div>
-        {{/if}}
-    {{/each}}
-</div>
-=======
     <div id='crates' class='white-rows'>
         {{#each model as |crate|}}
             {{#if crate.exact_match}}
                 <div class='exact-match'>
-                    <h1>Exact Match</h1>
+                    {{#link-to "crate" crate}}
+                        <h1>Exact Match</h1>
+                    {{/link-to}}
                     {{crate-row crate=crate}}
                 </div>
             {{else}}
@@ -78,7 +62,6 @@
             {{/if}}
         {{/each}}
     </div>
->>>>>>> 46f21b56
 
     <div class='pagination'>
         {{#link-to (query-params page=prevPage) class='prev'}}
