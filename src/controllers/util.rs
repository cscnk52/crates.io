--- conflicted
+++ resolved
@@ -29,9 +29,8 @@
 }
 
 impl<'a> UserAuthenticationExt for dyn RequestExt + 'a {
-<<<<<<< HEAD
-    /// Obtain `AuthenticatedUser` for the request or return an `Unauthorized` error
-    fn authenticate(&self, conn: &PgConnection) -> AppResult<AuthenticatedUser> {
+    /// Obtain `AuthenticatedUser` for the request or return an `Forbidden` error
+    fn authenticate(&mut self) -> AppResult<AuthenticatedUser> {
         let forwarded_host = self.headers().get("x-forwarded-host");
         let forwarded_proto = self.headers().get("x-forwarded-proto");
         let expected_origin = match (forwarded_host, forwarded_proto) {
@@ -54,16 +53,10 @@
                 expected_origin, bad_origin
             );
             return Err(internal(&error_message))
-                .chain_error(|| Box::new(Unauthorized) as Box<dyn AppError>);
+                .chain_error(|| Box::new(forbidden()) as Box<dyn AppError>);
         }
-        if let Some(id) = self.extensions().find::<TrustedUserId>() {
-            // A trusted user_id was provided by a signed cookie (or a test `MockCookieUser`)
-=======
-    /// Obtain `AuthenticatedUser` for the request or return an `Forbidden` error
-    fn authenticate(&mut self) -> AppResult<AuthenticatedUser> {
         if let Some(id) = self.extensions().find::<TrustedUserId>().map(|x| x.0) {
             log_request::add_custom_metadata(self, "uid", id);
->>>>>>> 03ac7899
             Ok(AuthenticatedUser {
                 user_id: id,
                 token_id: None,
