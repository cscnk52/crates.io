--- conflicted
+++ resolved
@@ -58,11 +58,7 @@
 pub mod owner;
 pub mod util;
 pub mod version;
-<<<<<<< HEAD
 pub mod http;
-mod licenses;
-=======
->>>>>>> 9f51a1fe
 
 #[derive(PartialEq, Eq, Clone, Copy)]
 pub enum Env {
